--- conflicted
+++ resolved
@@ -1,23 +1,15 @@
-<<<<<<< HEAD
-// use chrono::Utc;
+// use rand::Rng;
+use robotics_lib::energy::Energy;
 use crate::tiletype::lava::LavaSettings;
 use robotics_lib::event::events::Event;
-=======
-use rand::Rng;
->>>>>>> 66eb9766
-use robotics_lib::energy::Energy;
-use robotics_lib::event::events::Event;
+use robotics_lib::runner::{Robot, Runnable};
 use robotics_lib::runner::backpack::BackPack;
-use robotics_lib::runner::{Robot, Runnable};
 use robotics_lib::world::coordinates::Coordinate;
+use robotics_lib::world::World;
 use robotics_lib::world::worldgenerator::Generator;
-<<<<<<< HEAD
 use crate::content::bank::BankSettings;
 use crate::content::bin::BinSettings;
 use crate::content::wood_crate::CrateSettings;
-=======
-use robotics_lib::world::World;
->>>>>>> 66eb9766
 
 use crate::content::garbage::GarbageSettings;
 use crate::generator::*;
@@ -63,39 +55,9 @@
     }
 
     let _r = MyRobot(Robot::new());
-<<<<<<< HEAD
     let size = 100;
     let mut generator = WorldGenerator::new(size, NoiseSettings::default(), Thresholds::default(), LavaSettings::default(size), BankSettings::default(size), BinSettings::default(size), CrateSettings::default(size));
 
-=======
-    let size = 1000;
-    let seed: u32 = rand::thread_rng().gen();
-    let mut generator = WorldGenerator::new(
-        size,
-        NoiseSettings {
-            seed: 0,
-            octaves: 12,
-            frequency: 2.5,
-            lacunarity: 2.0,
-            persistence: 1.25,
-            attenuation: 2.5,
-            scale: 0.25,
-        },
-        Thresholds {
-            threshold_deep_water: 4.0,
-            threshold_shallow_water: 10.0,
-            threshold_sand: 15.0,
-            threshold_grass: 45.0,
-            threshold_hill: 65.0,
-            threshold_mountain: 77.5,
-        },
-        LavaSettings {
-            number_of_spawn_points: size / 25,
-            lava_flow_range: 1..size / 25,
-        },
-        GarbageSettings::default(size),
-    );
->>>>>>> 66eb9766
     let tiles = generator.gen().0;
-    save_world_image(&tiles, (0, 0), "img.png", 5);
+    save_world_image(&tiles, (0, 0),"img.png");
 }