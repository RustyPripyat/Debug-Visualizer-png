--- conflicted
+++ resolved
@@ -2,10 +2,7 @@
 use rand::seq::SliceRandom;
 use robotics_lib::world::tile::Tile;
 use robotics_lib::world::tile::TileType;
-<<<<<<< HEAD
-=======
 use std::cmp::min;
->>>>>>> 66eb9766
 use std::ops::Range;
 
 impl LavaSettings {
@@ -25,7 +22,7 @@
 }
 
 //
-pub(crate) fn spawn_lava(world: &mut Vec<Vec<Tile>>, elevation_map: &Vec<Vec<f64>>, lava_settings: LavaSettings) {
+pub(crate) fn spawn_lava(world : &mut Vec<Vec<Tile>>, elevation_map: &Vec<Vec<f64>>, lava_settings: LavaSettings){
     let possible_spawn_points = get_yx_mountain_tiles(world);
     let min = min(lava_settings.number_of_spawn_points, possible_spawn_points.len());
     for i in 0..min {
@@ -41,7 +38,7 @@
     elevation_map: &Vec<Vec<f64>>,
     y: usize,
     x: usize,
-    remaining_range: Range<usize>,
+    remaining_range: Range<usize>
 ) -> usize {
     //println!("flowing from {},{} with range {}..{}", x,y, remaining_range.start, remaining_range.end);
     world[y][x].tile_type = TileType::Lava;
@@ -70,16 +67,16 @@
 pub(crate) fn get_lowest_neighbour(elevation_map: &Vec<Vec<f64>>, y: usize, x: usize) -> (usize, usize) {
     let mut neighbour_heights = Vec::new();
     if y != 0 {
-        neighbour_heights.push((elevation_map[y - 1][x], y - 1, x));
+        neighbour_heights.push((elevation_map[y-1][x], y-1, x));
     }
     if y != elevation_map.len() - 1 {
-        neighbour_heights.push((elevation_map[y + 1][x], y + 1, x));
+        neighbour_heights.push((elevation_map[y+1][x], y+1, x));
     }
     if x != 0 {
-        neighbour_heights.push((elevation_map[y][x - 1], y, x - 1));
+        neighbour_heights.push((elevation_map[y][x-1], y, x-1));
     }
     if x != elevation_map[0].len() - 1 {
-        neighbour_heights.push((elevation_map[y][x + 1], y, x + 1));
+        neighbour_heights.push((elevation_map[y][x+1], y, x+1));
     }
     // sort by height
     neighbour_heights.sort_by(|a, b| a.0.partial_cmp(&b.0).unwrap());
