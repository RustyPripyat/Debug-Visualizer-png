use image::{ImageFormat, Rgb, RgbImage};
use robotics_lib::world::tile::*;

mod colors;

<<<<<<< HEAD
    for y in 0..tiles.len(){
        for x in 0..tiles[y].len(){
            let color = match tiles[y][x].tile_type {
                TileType::DeepWater => COLOR_DEEP_WATER,
                TileType::ShallowWater => COLOR_SHALLOW_WATER,
                TileType::Sand => COLOR_SAND,
                TileType::Grass => COLOR_GRASS,
                TileType::Street => COLOR_BLACK,
                TileType::Hill => COLOR_HILL,
                TileType::Mountain => COLOR_MOUNTAIN,
                TileType::Snow => COLOR_SNOW,
                TileType::Lava => COLOR_LAVA,
                _ => COLOR_BLACK,
            };
=======
/// Fill random pixels or all based on number of content with the appropriate color
#[inline(always)]
fn checkerboard_pattern(p: &mut Vec<Vec<Rgb<u8>>>, c: Rgb<u8>) {
    let mut b = true;
    for row in 0..p.len() {
        b = if p.len() % 2 == 0 { !b } else { b };
        for col in 0..p.len() {
            if b {
                p[row][col] = c;
            }
            b = !b;
        }
    }
}
>>>>>>> 66eb9766

/// Associates each tile with its color
#[inline(always)]
fn choose_tile_color(t: &TileType) -> Rgb<u8> {
    match *t {
        | TileType::DeepWater => colors::tile::DEEP_WATER,
        | TileType::ShallowWater => colors::tile::SHALLOW_WATER,
        | TileType::Sand => colors::tile::SAND,
        | TileType::Grass => colors::tile::GRASS,
        | TileType::Street => colors::tile::STREET,
        | TileType::Hill => colors::tile::HILL,
        | TileType::Mountain => colors::tile::MOUNTAIN,
        | TileType::Snow => colors::tile::SNOW,
        | TileType::Lava => colors::tile::LAVA,
        | TileType::Wall => colors::tile::BRICK,
        | _ => colors::BLACK,
    }
}

/// Associates each tile content with its color
#[inline(always)]
fn set_content_color(c: &Content, p: &mut Vec<Vec<Rgb<u8>>>) {
    match *c {
        | Content::Rock(_) => checkerboard_pattern(p, colors::content::ROCK),
        | Content::Tree(_) => checkerboard_pattern(p, colors::content::TREE),
        | Content::Garbage(_) => checkerboard_pattern(p, colors::BLACK),
        | Content::Fire => checkerboard_pattern(p, colors::content::FIRE),
        | Content::Coin(_) => checkerboard_pattern(p, colors::content::COIN),
        | Content::Bin(_) => checkerboard_pattern(p, colors::content::BIN),
        | Content::Crate(_) => checkerboard_pattern(p, colors::content::CRATE),
        | Content::Bank(_) => checkerboard_pattern(p, colors::content::BANK),
        | Content::Water(_) => checkerboard_pattern(p, colors::tile::SHALLOW_WATER),
        | Content::Market(_) => checkerboard_pattern(p, colors::content::MARKET),
        | Content::Fish(_) => checkerboard_pattern(p, colors::content::FISH),
        | Content::Building => checkerboard_pattern(p, colors::content::BUILDING),
        | Content::Bush(_) => checkerboard_pattern(p, colors::content::BUSH),
        | Content::JollyBlock(_) => checkerboard_pattern(p, colors::content::JOLLYBLOCK),
        | Content::Scarecrow => checkerboard_pattern(p, colors::content::SCARECROW),
        | _ => checkerboard_pattern(p, colors::BLACK),
    }
}

fn create_image_from_tiles(tiles: &[Vec<Tile>], _bot_position: (usize, usize), tile_size: usize) -> RgbImage {
    // get the image final size
    let size: u32 = (tile_size * tiles.len()) as u32;
    let mut img:RgbImage = RgbImage::new(size, size);

    for (y, row) in tiles.iter().enumerate() {
        for (x, tile) in row.iter().enumerate() {
            // set the base tile color as tile type color
            let mut pixels: Vec<Vec<Rgb<u8>>> = vec![vec![choose_tile_color(&tile.tile_type); tile_size]; tile_size];

            // set the content color as checkerboard of the tile
            if tile.content != Content::None {
                set_content_color(&tile.content, &mut pixels);
            }

            for my in 0..tile_size {
                for mx in 0..tile_size {
                    img.put_pixel((x * tile_size + mx) as u32, (y * tile_size + my) as u32, pixels[my][mx]);
                }
            }
        }
    }
    img
}

pub fn save_world_image(tiles: &[Vec<Tile>], bot_position: (usize, usize), file_name: &str, tile_size: usize) {
    let img = create_image_from_tiles(tiles, bot_position, tile_size);

    if let Err(e) = img.save_with_format(file_name, ImageFormat::Png) {
        println!("Error saving the image, {}", e);
    } else {
        println!("Image saved successfully, {}", file_name);
    }
}<|MERGE_RESOLUTION|>--- conflicted
+++ resolved
@@ -3,22 +3,6 @@
 
 mod colors;
 
-<<<<<<< HEAD
-    for y in 0..tiles.len(){
-        for x in 0..tiles[y].len(){
-            let color = match tiles[y][x].tile_type {
-                TileType::DeepWater => COLOR_DEEP_WATER,
-                TileType::ShallowWater => COLOR_SHALLOW_WATER,
-                TileType::Sand => COLOR_SAND,
-                TileType::Grass => COLOR_GRASS,
-                TileType::Street => COLOR_BLACK,
-                TileType::Hill => COLOR_HILL,
-                TileType::Mountain => COLOR_MOUNTAIN,
-                TileType::Snow => COLOR_SNOW,
-                TileType::Lava => COLOR_LAVA,
-                _ => COLOR_BLACK,
-            };
-=======
 /// Fill random pixels or all based on number of content with the appropriate color
 #[inline(always)]
 fn checkerboard_pattern(p: &mut Vec<Vec<Rgb<u8>>>, c: Rgb<u8>) {
@@ -33,7 +17,6 @@
         }
     }
 }
->>>>>>> 66eb9766
 
 /// Associates each tile with its color
 #[inline(always)]
