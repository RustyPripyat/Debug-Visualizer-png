use std::collections::HashMap;
<<<<<<< HEAD

// use std::os::linux::raw::stat;
use chrono::Utc;
=======
use std::ops::Range;

use noise::MultiFractal;
use noise::NoiseFn;
>>>>>>> 66eb9766
use noise::{Fbm, Perlin, RidgedMulti};
use noise::MultiFractal;
use noise::NoiseFn;
use rayon::iter::*;
use rayon::iter::IntoParallelIterator;
use rayon::iter::*;
use robotics_lib::world::environmental_conditions::EnvironmentalConditions;
<<<<<<< HEAD
use robotics_lib::world::environmental_conditions::WeatherType::{Foggy, Rainy, Sunny};
use robotics_lib::world::tile::{Content, Tile, TileType};
use robotics_lib::world::worldgenerator::Generator;
use crate::content::bank::{BankSettings, spawn_bank};
use crate::content::bin::{BinSettings, spawn_bin};

use crate::content::water::add_default_water_content;
use crate::content::wood_crate::{CrateSettings, spawn_crate};
use crate::tiletype::lava::{LavaSettings, spawn_lava};
use crate::tiletype::street::street_spawn;
use crate::utils::{find_max_value, find_min_value, percentage};

impl Default for NoiseSettings {
    fn default() -> Self {
        NoiseSettings {
            seed: 0,
            octaves: 12,
            frequency: 2.5,
            lacunarity: 2.0,
            persistence: 1.25,
            attenuation: 2.5,
            scale: 0.25,
        }
    }
}
=======
use robotics_lib::world::environmental_conditions::WeatherType;
use robotics_lib::world::tile::{Content, Tile, TileType};
use robotics_lib::world::worldgenerator::Generator;

use crate::content::garbage::{spawn_garbage, GarbageSettings};
use crate::tiletype::lava::spawn_lava;
use crate::utils::{find_max_value, find_min_value, percentage};
>>>>>>> 66eb9766

pub(crate) struct NoiseSettings {
    pub(crate) seed: u32,
    pub(crate) octaves: usize,
    pub(crate) frequency: f64,
    pub(crate) lacunarity: f64,
    pub(crate) persistence: f64,
    pub(crate) attenuation: f64,
    pub(crate) scale: f64,
}

<<<<<<< HEAD
impl Default for Thresholds {
    fn default() -> Self {
        Thresholds {
            threshold_deep_water: 4.0,
            threshold_shallow_water: 10.0,
            threshold_sand: 15.0,
            threshold_grass: 45.0,
            threshold_hill: 65.0,
            threshold_mountain: 77.5,
        }
    }
=======
#[derive(Clone)]
pub(crate) struct LavaSettings {
    pub(crate) number_of_spawn_points: usize,
    pub(crate) lava_flow_range: Range<usize>,
>>>>>>> 66eb9766
}

pub(crate) struct Thresholds {
    pub(crate) threshold_deep_water: f64,
    pub(crate) threshold_shallow_water: f64,
    pub(crate) threshold_sand: f64,
    pub(crate) threshold_grass: f64,
    pub(crate) threshold_hill: f64,
    pub(crate) threshold_mountain: f64,
}

pub(crate) struct WorldGenerator {
    pub(crate) size: usize,
    pub(crate) noise_settings: NoiseSettings,
    pub(crate) thresholds: Thresholds,
    pub(crate) lava_settings: LavaSettings,
<<<<<<< HEAD
    pub(crate) bank_settings: BankSettings,
    pub(crate) bin_settings: BinSettings,
    pub(crate) crate_settings: CrateSettings,
}

impl WorldGenerator {
    fn generate_terrain(&self, noise_map: &Vec<Vec<f64>>, min: f64, max: f64) -> Vec<Vec<Tile>> {
        let mut world = vec![vec![Tile {
            tile_type: TileType::Grass,
            content: Content::None,
            elevation: 0,
        }; self.size]; self.size];

        for (y, row) in noise_map.iter().enumerate() {
            for (x, &value) in row.iter().enumerate() {
                let elevation = 0;
                let mut content = Content::None;
                let mut tile_type = match value {
                    v if v < percentage(self.thresholds.threshold_deep_water, min, max) => TileType::DeepWater,
                    v if v < percentage(self.thresholds.threshold_shallow_water, min, max) => TileType::ShallowWater,
                    v if v < percentage(self.thresholds.threshold_sand, min, max) => TileType::Sand,
                    v if v < percentage(self.thresholds.threshold_grass, min, max) => TileType::Grass,
                    v if v < percentage(self.thresholds.threshold_hill, min, max) => TileType::Hill,
                    v if v < percentage(self.thresholds.threshold_mountain, min, max) => TileType::Mountain,
                    _ => TileType::Snow,
=======
    pub(crate) garbage_settings: GarbageSettings,
}

impl WorldGenerator {
    fn generate_terrain(&self, noise_map: &[Vec<f64>], min: f64, max: f64) -> Vec<Vec<Tile>> {
        let mut world = vec![
            vec![
                Tile {
                    tile_type: TileType::Grass,
                    content: Content::None,
                    elevation: 0,
                };
                self.size
            ];
            self.size
        ];

        for (y, row) in noise_map.iter().enumerate() {
            for (x, &value) in row.iter().enumerate() {
                let tile_type = match value {
                    | v if v < percentage(self.thresholds.threshold_deep_water, min, max) => TileType::DeepWater,
                    | v if v < percentage(self.thresholds.threshold_shallow_water, min, max) => TileType::ShallowWater,
                    | v if v < percentage(self.thresholds.threshold_sand, min, max) => TileType::Sand,
                    | v if v < percentage(self.thresholds.threshold_grass, min, max) => TileType::Grass,
                    | v if v < percentage(self.thresholds.threshold_hill, min, max) => TileType::Hill,
                    | v if v < percentage(self.thresholds.threshold_mountain, min, max) => TileType::Mountain,
                    | _ => TileType::Snow,
>>>>>>> 66eb9766
                };

                //add Default Water Content on DeepWater and ShallowWater
                content = add_default_water_content(tile_type);

                world[y][x] = Tile {
                    tile_type,
                    content,
                    elevation,
                };
            }
        }
        //color local maxima black
        let polygons = street_spawn(self.size / 250, noise_map, 10, 0.0);

        for (index, polygon) in polygons.iter().enumerate() {
            for (y, x) in polygon {
                // println!("Street in: {};{}", x, y);
                world[*y][*x].tile_type = TileType::Street;
            }
            //save_world_image(&world, (0, 0), format!("poly_{}.png",index).as_str());
        }
        world
    }

    fn generate_elevation_map(&self) -> Vec<Vec<f64>> {
        let noise = RidgedMulti::<Fbm<Perlin>>::new(self.noise_settings.seed)
            .set_octaves(self.noise_settings.octaves)
            .set_frequency(self.noise_settings.frequency)
            .set_lacunarity(self.noise_settings.lacunarity)
            .set_persistence(self.noise_settings.persistence)
            .set_attenuation(self.noise_settings.attenuation);

        (0..self.size)
            .into_par_iter()
            .map(|y| {
                let y_normalized = y as f64 / self.size as f64;
                (0..self.size)
                    .map(|x| {
                        let x_normalized = x as f64 / self.size as f64;
                        noise.get([x_normalized, y_normalized])
                    })
                    .collect()
            })
            .collect()
    }

<<<<<<< HEAD
    pub fn new(size: usize, noise_settings: NoiseSettings, thresholds: Thresholds, lava_settings: LavaSettings, bank_settings: BankSettings, bin_settings: BinSettings, crate_settings: CrateSettings) -> Self
    {
        Self { size, noise_settings, thresholds, lava_settings, bank_settings, bin_settings, crate_settings  }
=======
    pub fn new(
        size: usize,
        noise_settings: NoiseSettings,
        thresholds: Thresholds,
        lava_settings: LavaSettings,
        garbage_settings: GarbageSettings,
    ) -> Self {
        Self {
            size,
            noise_settings,
            thresholds,
            lava_settings,
            garbage_settings,
        }
>>>>>>> 66eb9766
    }
}

impl Generator for WorldGenerator {
<<<<<<< HEAD
    fn gen(&mut self) -> (Vec<Vec<Tile>>, (usize, usize), EnvironmentalConditions, f32, Option<HashMap<Content, f32>>) {
        println!("Start: Generate noise map");
        let mut start = Utc::now();
=======
    fn gen(
        &mut self,
    ) -> (
        Vec<Vec<Tile>>,
        (usize, usize),
        EnvironmentalConditions,
        f32,
        Option<HashMap<Content, f32>>,
    ) {
>>>>>>> 66eb9766
        let noise_map = self.generate_elevation_map();
        let min_value = find_min_value(&noise_map).unwrap_or(f64::MIN);
        let max_value = find_max_value(&noise_map).unwrap_or(f64::MAX);
        let mut world = self.generate_terrain(&noise_map, min_value, max_value);
        spawn_lava(&mut world, &noise_map, self.lava_settings.clone());
<<<<<<< HEAD
        println!("Done: Spawn lava: {}", (Utc::now() - start).num_milliseconds());

        // spawn bank
        println!("Start: Spawn bank");
        start = Utc::now();
        spawn_bank(&mut world, self.bank_settings.clone());

// spawn bin
        println!("Start: Spawn bin");
        start = Utc::now();
        spawn_bin(&mut world, self.bin_settings.clone());

        // spawn wood_crate
        println!("Start: Spawn crate");
        start = Utc::now();
        spawn_crate(&mut world, self.crate_settings.clone());

=======
        spawn_garbage(&mut world, &self.garbage_settings);
>>>>>>> 66eb9766

        (
            world,
            (0, 0),
<<<<<<< HEAD
            EnvironmentalConditions::new(&[Rainy, Sunny, Foggy], 1, 9).unwrap(),
=======
            EnvironmentalConditions::new(&[WeatherType::Rainy, WeatherType::Sunny, WeatherType::Foggy], 1, 9).unwrap(),
>>>>>>> 66eb9766
            0.0,
            None,
        )
    }
}<|MERGE_RESOLUTION|>--- conflicted
+++ resolved
@@ -1,14 +1,8 @@
 use std::collections::HashMap;
-<<<<<<< HEAD
-
-// use std::os::linux::raw::stat;
-use chrono::Utc;
-=======
 use std::ops::Range;
 
 use noise::MultiFractal;
 use noise::NoiseFn;
->>>>>>> 66eb9766
 use noise::{Fbm, Perlin, RidgedMulti};
 use noise::MultiFractal;
 use noise::NoiseFn;
@@ -16,7 +10,6 @@
 use rayon::iter::IntoParallelIterator;
 use rayon::iter::*;
 use robotics_lib::world::environmental_conditions::EnvironmentalConditions;
-<<<<<<< HEAD
 use robotics_lib::world::environmental_conditions::WeatherType::{Foggy, Rainy, Sunny};
 use robotics_lib::world::tile::{Content, Tile, TileType};
 use robotics_lib::world::worldgenerator::Generator;
@@ -27,6 +20,9 @@
 use crate::content::wood_crate::{CrateSettings, spawn_crate};
 use crate::tiletype::lava::{LavaSettings, spawn_lava};
 use crate::tiletype::street::street_spawn;
+
+use crate::content::garbage::{spawn_garbage, GarbageSettings};
+use crate::tiletype::lava::spawn_lava;
 use crate::utils::{find_max_value, find_min_value, percentage};
 
 impl Default for NoiseSettings {
@@ -42,15 +38,6 @@
         }
     }
 }
-=======
-use robotics_lib::world::environmental_conditions::WeatherType;
-use robotics_lib::world::tile::{Content, Tile, TileType};
-use robotics_lib::world::worldgenerator::Generator;
-
-use crate::content::garbage::{spawn_garbage, GarbageSettings};
-use crate::tiletype::lava::spawn_lava;
-use crate::utils::{find_max_value, find_min_value, percentage};
->>>>>>> 66eb9766
 
 pub(crate) struct NoiseSettings {
     pub(crate) seed: u32,
@@ -62,7 +49,6 @@
     pub(crate) scale: f64,
 }
 
-<<<<<<< HEAD
 impl Default for Thresholds {
     fn default() -> Self {
         Thresholds {
@@ -74,12 +60,6 @@
             threshold_mountain: 77.5,
         }
     }
-=======
-#[derive(Clone)]
-pub(crate) struct LavaSettings {
-    pub(crate) number_of_spawn_points: usize,
-    pub(crate) lava_flow_range: Range<usize>,
->>>>>>> 66eb9766
 }
 
 pub(crate) struct Thresholds {
@@ -96,33 +76,9 @@
     pub(crate) noise_settings: NoiseSettings,
     pub(crate) thresholds: Thresholds,
     pub(crate) lava_settings: LavaSettings,
-<<<<<<< HEAD
     pub(crate) bank_settings: BankSettings,
     pub(crate) bin_settings: BinSettings,
     pub(crate) crate_settings: CrateSettings,
-}
-
-impl WorldGenerator {
-    fn generate_terrain(&self, noise_map: &Vec<Vec<f64>>, min: f64, max: f64) -> Vec<Vec<Tile>> {
-        let mut world = vec![vec![Tile {
-            tile_type: TileType::Grass,
-            content: Content::None,
-            elevation: 0,
-        }; self.size]; self.size];
-
-        for (y, row) in noise_map.iter().enumerate() {
-            for (x, &value) in row.iter().enumerate() {
-                let elevation = 0;
-                let mut content = Content::None;
-                let mut tile_type = match value {
-                    v if v < percentage(self.thresholds.threshold_deep_water, min, max) => TileType::DeepWater,
-                    v if v < percentage(self.thresholds.threshold_shallow_water, min, max) => TileType::ShallowWater,
-                    v if v < percentage(self.thresholds.threshold_sand, min, max) => TileType::Sand,
-                    v if v < percentage(self.thresholds.threshold_grass, min, max) => TileType::Grass,
-                    v if v < percentage(self.thresholds.threshold_hill, min, max) => TileType::Hill,
-                    v if v < percentage(self.thresholds.threshold_mountain, min, max) => TileType::Mountain,
-                    _ => TileType::Snow,
-=======
     pub(crate) garbage_settings: GarbageSettings,
 }
 
@@ -150,16 +106,15 @@
                     | v if v < percentage(self.thresholds.threshold_hill, min, max) => TileType::Hill,
                     | v if v < percentage(self.thresholds.threshold_mountain, min, max) => TileType::Mountain,
                     | _ => TileType::Snow,
->>>>>>> 66eb9766
                 };
 
                 //add Default Water Content on DeepWater and ShallowWater
-                content = add_default_water_content(tile_type);
+                // content = add_default_water_content(tile_type);
 
                 world[y][x] = Tile {
                     tile_type,
-                    content,
-                    elevation,
+                    content: Content::None,
+                    elevation: 0,
                 };
             }
         }
@@ -198,16 +153,14 @@
             .collect()
     }
 
-<<<<<<< HEAD
-    pub fn new(size: usize, noise_settings: NoiseSettings, thresholds: Thresholds, lava_settings: LavaSettings, bank_settings: BankSettings, bin_settings: BinSettings, crate_settings: CrateSettings) -> Self
-    {
-        Self { size, noise_settings, thresholds, lava_settings, bank_settings, bin_settings, crate_settings  }
-=======
     pub fn new(
         size: usize,
         noise_settings: NoiseSettings,
         thresholds: Thresholds,
         lava_settings: LavaSettings,
+        bank_settings: BankSettings,
+        bin_settings: BinSettings,
+        crate_settings: CrateSettings,
         garbage_settings: GarbageSettings,
     ) -> Self {
         Self {
@@ -215,18 +168,18 @@
             noise_settings,
             thresholds,
             lava_settings,
+            bank_settings,
+            bin_settings,
+            crate_settings,
             garbage_settings,
         }
->>>>>>> 66eb9766
     }
 }
 
 impl Generator for WorldGenerator {
-<<<<<<< HEAD
     fn gen(&mut self) -> (Vec<Vec<Tile>>, (usize, usize), EnvironmentalConditions, f32, Option<HashMap<Content, f32>>) {
         println!("Start: Generate noise map");
         let mut start = Utc::now();
-=======
     fn gen(
         &mut self,
     ) -> (
@@ -236,13 +189,24 @@
         f32,
         Option<HashMap<Content, f32>>,
     ) {
->>>>>>> 66eb9766
         let noise_map = self.generate_elevation_map();
-        let min_value = find_min_value(&noise_map).unwrap_or(f64::MIN);
-        let max_value = find_max_value(&noise_map).unwrap_or(f64::MAX);
+        println!("Done: Generate noise map: {}", (Utc::now() - start).num_milliseconds());
+
+        println!("Start: Calculate min and max value");
+        start = Utc::now();
+        let min_value = find_min_value(&noise_map).unwrap_or(f64::MAX);     // get min value
+        let max_value = find_max_value(&noise_map).unwrap_or(f64::MIN);     // get max value
+        println!("Done: Calculate min and max value: {}", (Utc::now() - start).num_milliseconds());
+
+        println!("Start: Generate terrain");
+        start = Utc::now();
         let mut world = self.generate_terrain(&noise_map, min_value, max_value);
+        println!("Done: Generate terrain: {}", (Utc::now() - start).num_milliseconds());
+
+        // spawn lava
+        println!("Start: Spawn lava");
+        start = Utc::now();
         spawn_lava(&mut world, &noise_map, self.lava_settings.clone());
-<<<<<<< HEAD
         println!("Done: Spawn lava: {}", (Utc::now() - start).num_milliseconds());
 
         // spawn bank
@@ -250,7 +214,7 @@
         start = Utc::now();
         spawn_bank(&mut world, self.bank_settings.clone());
 
-// spawn bin
+        // spawn bin
         println!("Start: Spawn bin");
         start = Utc::now();
         spawn_bin(&mut world, self.bin_settings.clone());
@@ -260,18 +224,17 @@
         start = Utc::now();
         spawn_crate(&mut world, self.crate_settings.clone());
 
-=======
+        // spawn garbage
+        println!("Start: Spawn garbage");
+        start = Utc::now();
         spawn_garbage(&mut world, &self.garbage_settings);
->>>>>>> 66eb9766
+
+
 
         (
             world,
             (0, 0),
-<<<<<<< HEAD
             EnvironmentalConditions::new(&[Rainy, Sunny, Foggy], 1, 9).unwrap(),
-=======
-            EnvironmentalConditions::new(&[WeatherType::Rainy, WeatherType::Sunny, WeatherType::Foggy], 1, 9).unwrap(),
->>>>>>> 66eb9766
             0.0,
             None,
         )
